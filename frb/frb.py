""" Module for an FRB event
"""

from __future__ import print_function, absolute_import, division, unicode_literals

<<<<<<< HEAD
from . import utils
=======
from pkg_resources import resource_filename

from frb import utils
>>>>>>> f97963d1

class FRB(object):
    """
    """
    def __init__(self, S, nu_c, DM, coord=None):
        """
        Parameters
        ----------
        S : Quantity
          Source density of the burst
        width : Quantity
          Width
        nu_c : Quantity
          Centre frequency
        DM : Quantity
        coord : multi-format, optional
          RA/DEC in one of many formats (see utils.radec_to_coord)
        """
        self.S = S
        self.nu_c = nu_c
        self.DM = DM
        # Coord
        if coord is not None:
            self.coord = utils.radec_to_coord(coord)
        #

    def set_width(self, wtype, value, overwrite=False):
        """ Set a Width value
        Parameters
        ----------
        wtype : str
          Indicates the type of width
        value : Quantity
        overwrite : bool, optional
        """
        # Restrict types
        assert wtype in ['Wi', 'Wb', 'Wobs']  # Intrinsic, broadened, observed
        # Check
        if hasattr(self, wtype) and (not overwrite):
            raise IOError("Width type {:s} is already set!".format(wtype))
        # Vette
        try:
            value.to('s')
        except:
            raise IOError("Bad Quantity for value")
        # Set
        setattr(self, wtype, value)

    def __repr__(self):
        txt = '<{:s}: S={} nu_c={}, DM={}'.format(
                self.__class__.__name__, self.S, self.nu_c, self.DM)
        # Finish
        txt = txt + '>'
        return (txt)<|MERGE_RESOLUTION|>--- conflicted
+++ resolved
@@ -3,13 +3,10 @@
 
 from __future__ import print_function, absolute_import, division, unicode_literals
 
-<<<<<<< HEAD
 from . import utils
-=======
 from pkg_resources import resource_filename
 
 from frb import utils
->>>>>>> f97963d1
 
 class FRB(object):
     """
